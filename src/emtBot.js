// Copyright (c) 2016 Jesús Fernández <jesus@nublar.net>
// MIT License
'use strict';

const settings = require('./settings.js');
const TelegramBot = require('node-telegram-bot-api');
const EMTAPI = require('node-emtmad-bus-promise');
const _ = require('lodash');
const uuid = require('uuid');
const xml2json = require('./xml2json.js');
const debug = require('debug')('node-telegram-bot-emtbus');
const P = require('bluebird');

// TELEGRAM BOT ///////////////////////////////////////////////////////////////

const bot = new TelegramBot(settings.token, {polling: true});

// Azure Application Insights /////////////////////////////////////////////////

const appInsights = require("applicationinsights");
const instrumentationKey = _.isNil(process.env.APPINSIGHTS_INSTRUMENTATIONKEY)
    ? "testingKey"
    : process.env.APPINSIGHTS_INSTRUMENTATIONKEY;
appInsights
    .setup(instrumentationKey)
<<<<<<< HEAD
    .setAutoCollectConsole(false)
    .setAutoCollectPerformance(false)
    .setAutoCollectRequests(false)
    .setAutoCollectDependencies(false)
=======
    .setAutoCollectRequests(false)
>>>>>>> c09e77b5
    .start();
const telemetryClient = appInsights.getClient(instrumentationKey);

const telemetryEvents = {
    InlineQuery: 'InlineQuery',
    QueryWithLocation: 'QueryWithLocation',
    QueryWithText: 'QueryWithText',
    RefreshQuery: 'RefreshQuery'
};

// CONSTANTS //////////////////////////////////////////////////////////////////

const xmlStops = xml2json(settings.emt_nodesxml).TABLA.DocumentElement[0].REG;
const xmlLines = xml2json(settings.emt_linesxml).TABLA.DocumentElement[0].REG;
<<<<<<< HEAD
const searchRadius = 200;
=======
>>>>>>> c09e77b5
const emptyLocation = {latitude: 0, longitude: 0};
// Properties of a stop that will be rendered in a table
const columns = ['lineId', 'destination', 'time'];

// UTILS //////////////////////////////////////////////////////////////////////
/**
* Look for a bus line in the Lines XML using the line Id, which is a 3 digit
* code that identifies the line, but it's not the same as the label the line has
* For example, the code 516 is the line N16.
*/
const findXmlLine = function (lineId) {
    return xmlLines.find(function (o) {
        return o.Line[0] === _.padStart(lineId, 3, 0);
    });
};

/**
* Get the buses arriving to this stop and set the arriving property.
* Returns a Promise object.
*/
const getArrivingBuses = function (stop) {
    // Return a promise
    return new P(function (resolve) {
        EMTAPI.getIncomingBusesToStop(stop.Id)
            .then(function (arriving) {
                arriving = _.concat([], arriving);
                stop.arriving = _.map(arriving, function (bus) {
                    // Pretty print the arriving time
                    let time = bus.busTimeLeft;
                    let timeMin = _.floor(time / 60);
                    if (time === 0 || timeMin === 0) {
                        time = 'Llegando';
                    } else if (time === 999999) {
                        time = '+20 min';
                    } else {
                        time = timeMin + ' min';
                    }
                    _.set(bus, 'time', time);
                    return bus;
                });
                resolve(stop);
            })
            .catch(function (error) {
                console.error(error);
                resolve(`Error: ${error}`);
            });

    });
};

/**
* In order to print the arriving times in a table-like fashion, we need to know
* in advance the max width of each column's text so that we can pad each column
* with spaces according to their width.
*/
const getColumnWidths = function (stop, columns) {
    let format = {};
    _.forEach(stop.arriving, function (bus) {
        // bus is an arriving bus
        _.forEach(columns, function (col) {
            // col is a column that will be printed
            let currentMax = _.get(format, col, 0);
            // Enforce a max column width of so that the line is not too long
            // Helps reading the results better in mobile phones.
            let current = Math.min(_.get(bus, col, 0).length, settings.maxColumnWidth);
            let max = Math.max(currentMax, current);
            _.set(format, col, max);
        });
    });
    return format;
};

const getStopLocation = function (stopId, line, direction) {
    debug(`Getting location for stop ${stopId} with line ${line} and direction ${direction}`);
    return EMTAPI.getStopsLine(line, direction)
        .then(function (results) {
            let stops = _.get(results, 'stop', []);
            let stop = stops.find(function (stop) {
                return stop.stopId === stopId;
            });
            return {
                latitude: stop.latitude,
                longitude: stop.longitude
            };
        })
        .catch(function (error) {
            console.error(`Error: ${error}`);
        });
};

/* Example of a stop object from the XML file
{
    Node: ['4230'],
    PosxNode: ['447148,3'],
    PosyNode: ['4474608'],
    Name: ['HNOS.GARCIANOBLEJAS-PZA.DEALSACIA'],
    Lines: ['70/1']
}
Stop object from API
{
    stopId: '2443',
    name: 'AV.ABRANTES-PZA.LASMENINAS',
    postalAddress: 'Av.deAbrantes, 106',
    longitude: -3.7324823992585,
    latitude: 40.377653538528,
    line: [Object]
}
*/

/*
* Since the stop objects are different in the REST API and the XML, we build
* a new object to have a consistent object across the rest of the functions.
*/
const buildStop = function (rawStop) {
    return new P(function (resolve, reject) {
        let newStop = {};
        let nodeId = _.get(rawStop, "Node[0]", -1);
        let stopId = _.get(rawStop, "stopId", -1);
        if (nodeId !== -1) {
            // Build from XML
            newStop.Id = nodeId;
            newStop.Name = _.get(rawStop, 'Name[0]', 'Nombre de la parada');
            let rawLines = _.get(rawStop, 'Lines[0]', '').split(' ');
            let aLine = '';
            newStop.Lines = _.map(rawLines, function (rawLine) {
                aLine = rawLine;
                let temp = rawLine.split('/');
                let label = findXmlLine(temp[0]).Label[0];
                if (temp[1] === '1') {
                    return `${label} ida`;
                } else {
                    return `${label} vuelta`;
                }
            });
            getStopLocation(nodeId, aLine.split('/')[0], aLine.split('/')[1])
                .then(function (position) {
                    newStop.position = position;
                    resolve(newStop);
                });
        } else if (stopId !== -1) {
<<<<<<< HEAD
            // debug('Build from API');
=======
            // Build from API
>>>>>>> c09e77b5
            newStop.Id = stopId;
            newStop.Name = _.get(rawStop, 'name', 'Nombre de la parada');
            newStop.Lines = _.map(_.concat(rawStop.line, []), function (line) {
                let label = line.line;
                if (line.direction === 'B') {
                    return `${label} ida`;
                } else {
                    return `${label} vuelta`;
                }
            });
            newStop.position = {
                latitude: rawStop.latitude,
                longitude: rawStop.longitude
            };
            resolve(newStop);
        } else {
            reject('Bad raw stop');
        }
    });
};

const logErrors = function (query, id, error) {
    console.error(`Inline Query with error: ${query}`);
    console.error(error);
    bot.answerInlineQuery(id, []);
};

/**
* Given a query text and a location object, both coming from the user, find
* a list of stops whose stop ID start with the query of the user or that are
* close to the location of the user.
* Returns a Promise object that fulfills to an array of Stops.
*/
const findStops = function (query, location, exact = false) {
    return new P(function (resolve, reject) {
        let isEmptyQuery = false;
        let isLocationQuery = false;
        let isNaNQuery = false;

        if (query.length === 0) {
            debug('Empty query');
            isEmptyQuery = true;
        }
        // Query must be a number
        if (!isEmptyQuery && isNaN(+query)) {
            debug('Query is not a number');
            isNaNQuery = true;
        }
        if (location.latitude !== 0 || location.longitude !== 0) {
            debug('Query contains location');
            isLocationQuery = true;
            telemetryClient.trackEvent(telemetryEvents.QueryWithLocation);
        }
        if ((isEmptyQuery && !isLocationQuery) || isNaNQuery) {
            debug(`Query is empty and the user didn't send a location`);
            reject(`Query is empty and the user didn't send a location`);
        }

        let foundByQuery = [];
        let stopsFound = [];

        if (!isEmptyQuery) {
            debug('Query is not empty, find a matching stop in the XML');
            telemetryClient.trackEvent(telemetryEvents.QueryWithText);
            let findFunction = function (o) {
                return _.startsWith(o.Node, query);
            };
            if (exact) {
                findFunction = function (o) {
                    return o.Node[0] === query;
                };
            }
            // Look for stops that start with that number in the DB
            foundByQuery = _.slice(xmlStops.filter(findFunction), 0, settings.maxResults);
        }

        debug('Calling EMT API to get stops by location');
        EMTAPI.getStopsFromLocation(location, settings.searchRadius)
            .then(function (stops) {
                // Got some strop from the location, convert the type
                stops = _.slice(stops, 0, settings.maxResults);
                return Promise.all(_.map(stops, buildStop));
            })
            .then(function (stopsByLocation) {
                // Now we can add the converted to the results
                debug(`Built by location: ${stopsByLocation.length}`);
                stopsFound = _.concat(stopsFound, stopsByLocation);
            })
            .then(function () {
                // Convert the stops from the query
                return Promise.all(_.map(foundByQuery, buildStop));
            })
            .then(function (stopsByQuery) {
                debug(`Built by query ${stopsByQuery.length}`);
                if (stopsByQuery.length > 0) {
                    // If there are stops from the query, we don't want by location
                    stopsFound = stopsByQuery;
                }
            })
            .then(function () {
                // We now may have a list of stops, return then
                if (stopsFound.length === 0) {
                    // TODO We may want to return an error?
                    debug('No stops found');
                }
                debug(`Stops found: ${stopsFound.length}`);
                resolve(_.slice(stopsFound, 0, settings.maxResults));
            })
            .catch(function (error) {
                telemetryClient.trackException(error);
            });
    });
};
// We want to format the estimations in a table that it's easier to read
// We pad the column text with spaces and render each line with a monospace font
const renderStop = function (stop) {
    return new P(function (resolve) {
        let arriving = "Sin estimaciones";
        if (stop.arriving.length > 0) {
            let widths = getColumnWidths(stop, columns);
            arriving = _.join(_.map(stop.arriving, function (e) {
                // Build the bus arriving line, padding the columns as needed
                let keys = _.keys(widths);
                let s = _.map(keys, function (w) {
                    let value = _.get(e, w, '');
                    value = _.truncate(value, {
                        length: settings.maxColumnWidth
                    });
                    value = _.padEnd(value, widths[w], ' ');
                    return value;
                });
                s = '`' + _.join(s, ' ') + '`';
                return s;
            }), '\r\n');
        }
        let url = `https://www.google.com/maps/@${stop.position.latitude},${stop.position.longitude},19z`;
        const content = `*${stop.Id}* ${stop.Name}
${arriving}

[¿Dónde está la parada?](${url})`;
        const result = {type: 'article'};
        result.id = uuid.v4();
        result.title = `${stop.Id} - ${stop.Name}`;
        result.input_message_content = {
            message_text: content,
            parse_mode: 'Markdown',
            disable_web_page_preview: true
        };
        result.description = 'Líneas: ' + _.join(stop.Lines, ', ');
        result.thumb_url = settings.result_thumb;
        result.reply_markup = {
            inline_keyboard: [[
                {
                    text: "Actualizar",
                    callback_data: `refresh:${stop.Id}`
                }
            ]]
        };
        resolve(result);
    });
};

// COMMANDS ///////////////////////////////////////////////////////////////////

const helpText =
        'This bot is intended to be used in inline mode, just type ' +
        '@emtbusbot and a bus stop number to get an estimation.' +
        '\r\nIf you allow your Telegram client to send your location, ' +
        'you will be shown a list of the bus stops closer to you.';

bot.onText(/\/start.*/, function (msg) {
    bot.sendMessage(msg.from.id, helpText);
});

bot.onText(/\/help.*/, function (msg) {
    bot.sendMessage(msg.from.id, helpText);
});

<<<<<<< HEAD
=======
/**
* We want to format the estimations in a table that it's easier to read
* We pad the column text with spaces and render each line with a monospace font
*/
const renderStop = function (stop) {
    return new P(function (resolve) {
        let arriving = "Sin estimaciones";
        if (stop.arriving.length > 0) {
            let widths = getColumnWidths(stop, columns);
            arriving = _.join(_.map(stop.arriving, function (e) {
                // Build the bus arriving line, padding the columns as needed
                let keys = _.keys(widths);
                let s = _.map(keys, function (w) {
                    let value = _.get(e, w, '');
                    value = _.truncate(value, {
                        length: settings.maxColumnWidth
                    });
                    value = _.padEnd(value, widths[w], ' ');
                    return value;
                });
                s = '`' + _.join(s, ' ') + '`';
                return s;
            }), '\r\n');
        }
        let url = `https://www.google.com/maps/@${stop.position.latitude},${stop.position.longitude},19z`;
        const content = `*${stop.Id}* ${stop.Name}
${arriving}

[¿Dónde está la parada?](${url})`;
        const result = {type: 'article'};
        result.id = uuid.v4();
        result.title = `${stop.Id} - ${stop.Name}`;
        result.input_message_content = {
            message_text: content,
            parse_mode: 'Markdown',
            disable_web_page_preview: true
        };
        result.description = 'Líneas: ' + _.join(stop.Lines, ', ');
        result.thumb_url = settings.result_thumb;
        result.reply_markup = {
            inline_keyboard: [[
                {
                    text: "Actualizar",
                    callback_data: `refresh:${stop.Id}`
                }
            ]]
        };
        resolve(result);
    });
};

// COMMANDS ///////////////////////////////////////////////////////////////////

const helpText =
        'This bot is intended to be used in inline mode, just type ' +
        '@emtbusbot and a bus stop number to get an estimation.' +
        '\r\nIf you allow your Telegram client to send your location, ' +
        'you will be shown a list of the bus stops closer to you.';

bot.onText(/\/start.*/, function (msg) {
    bot.sendMessage(msg.from.id, helpText);
});

bot.onText(/\/help.*/, function (msg) {
    bot.sendMessage(msg.from.id, helpText);
});

>>>>>>> c09e77b5
// TELEGRAM INLINE MODE ////////////////////////////////////////////////////////
/*
Arriving example
{
    stopId: 2441,
    lineId: '47',
    isHead: 'False',
    destination: 'CARABANCHELALTO',
    busId: '8753',
    busTimeLeft: 693,
    busDistance: 2831,
    longitude: -3.7001946964466,
    latitude: 40.387599946339,
    busPositionType: 1
}
*/
bot.on('inline_query', function (request) {
    const inlineId = request.id;
    const query = request.query.trim();
    const location = _.get(request, 'location', emptyLocation);
    debug(`New inline query: ${query}`);
    debug(`Location: ${location.latitude} ${location.longitude}`);

    telemetryClient.trackEvent(telemetryEvents.InlineQuery);

    findStops(query, location)
        .then(function (stops) {
            // Once we have some stops, find the buses arriving to them
            debug(`We got ${stops.length} stops`);
            return P.all(_.map(stops, getArrivingBuses));
        })
        .then(function (stops) {
            // Once we have the stop with the arriving buses, build the results
            // we are going to return to Telegram
            stops = _.reject(stops, function (result) {
                // If the result is a String, then an error ocurred
                return _.isString(result);
            });
            return P.all(_.map(stops, renderStop));
        })
        .then(function (results) {
            debug(`Final results: ${results.length}`);
            bot.answerInlineQuery(inlineId, results, {cache_time: 10});
        })
        .catch(function (error) {
            console.error(error);
            telemetryClient.trackException(error);
        });
    // logErrors(request.query, inlineId, 'No results');
});

const processRefresh = function (request, stopId) {
    if (_.isNaN(+stopId)) {
        debug('Bad refresh stopId');
        return;
    }
    let answerText = 'Actualizando...';
    bot.answerCallbackQuery(request.id, answerText);

    // This is basically the same as in the inline query
    findStops(stopId, emptyLocation, true)
        .then(function (stops) {
            if (stops.length !== 1) {
                return P.reject('Error: more than one stop in refresh');
                // This is a refresh, we should never get more than one result
            }
            return stops[0];
        })
        .then(getArrivingBuses)
        .then(function (stop) {
            if (_.isString(stop)) {
                return P.reject('Error: getting arriving buses');
            }
            return stop;
        })
        .then(renderStop)
        .then(function (result) {
            bot.editMessageText(
                result.input_message_content.message_text,
                {
                    inline_message_id: request.inline_message_id,
                    parse_mode: 'Markdown',
                    reply_markup: {
                        inline_keyboard: [[
                            {
                                text: "Actualizar",
                                callback_data: `refresh:${stopId}`
                            }
                        ]]
                    }
                }
            );
        })
        .catch(function (error) {
            console.error(error);
            telemetryClient.trackException(error);
        });
};

bot.on('callback_query', function (request) {
    debug('New CallbackQuery');
    const data = _.get(request, 'data', 0);
    debug(`Callback query data: ${data}`);
    try {
        const operation = data.split(':')[0];
        switch (operation) {
        case 'refresh':
            telemetryClient.trackEvent(telemetryEvents.RefreshQuery);
            processRefresh(request, data.split(':')[1]);
            break;
        default:
            bot.answerCallbackQuery(request.id);
        }
    } catch (error) {
        console.error(`Bad callback data: ${error}`);
        bot.answerCallbackQuery(request.id);
    }
});

module.exports = bot;<|MERGE_RESOLUTION|>--- conflicted
+++ resolved
@@ -23,14 +23,10 @@
     : process.env.APPINSIGHTS_INSTRUMENTATIONKEY;
 appInsights
     .setup(instrumentationKey)
-<<<<<<< HEAD
     .setAutoCollectConsole(false)
     .setAutoCollectPerformance(false)
     .setAutoCollectRequests(false)
     .setAutoCollectDependencies(false)
-=======
-    .setAutoCollectRequests(false)
->>>>>>> c09e77b5
     .start();
 const telemetryClient = appInsights.getClient(instrumentationKey);
 
@@ -45,10 +41,6 @@
 
 const xmlStops = xml2json(settings.emt_nodesxml).TABLA.DocumentElement[0].REG;
 const xmlLines = xml2json(settings.emt_linesxml).TABLA.DocumentElement[0].REG;
-<<<<<<< HEAD
-const searchRadius = 200;
-=======
->>>>>>> c09e77b5
 const emptyLocation = {latitude: 0, longitude: 0};
 // Properties of a stop that will be rendered in a table
 const columns = ['lineId', 'destination', 'time'];
@@ -189,11 +181,7 @@
                     resolve(newStop);
                 });
         } else if (stopId !== -1) {
-<<<<<<< HEAD
-            // debug('Build from API');
-=======
             // Build from API
->>>>>>> c09e77b5
             newStop.Id = stopId;
             newStop.Name = _.get(rawStop, 'name', 'Nombre de la parada');
             newStop.Lines = _.map(_.concat(rawStop.line, []), function (line) {
@@ -307,8 +295,10 @@
             });
     });
 };
-// We want to format the estimations in a table that it's easier to read
-// We pad the column text with spaces and render each line with a monospace font
+/**
+* We want to format the estimations in a table that it's easier to read
+* We pad the column text with spaces and render each line with a monospace font
+*/
 const renderStop = function (stop) {
     return new P(function (resolve) {
         let arriving = "Sin estimaciones";
@@ -372,76 +362,6 @@
     bot.sendMessage(msg.from.id, helpText);
 });
 
-<<<<<<< HEAD
-=======
-/**
-* We want to format the estimations in a table that it's easier to read
-* We pad the column text with spaces and render each line with a monospace font
-*/
-const renderStop = function (stop) {
-    return new P(function (resolve) {
-        let arriving = "Sin estimaciones";
-        if (stop.arriving.length > 0) {
-            let widths = getColumnWidths(stop, columns);
-            arriving = _.join(_.map(stop.arriving, function (e) {
-                // Build the bus arriving line, padding the columns as needed
-                let keys = _.keys(widths);
-                let s = _.map(keys, function (w) {
-                    let value = _.get(e, w, '');
-                    value = _.truncate(value, {
-                        length: settings.maxColumnWidth
-                    });
-                    value = _.padEnd(value, widths[w], ' ');
-                    return value;
-                });
-                s = '`' + _.join(s, ' ') + '`';
-                return s;
-            }), '\r\n');
-        }
-        let url = `https://www.google.com/maps/@${stop.position.latitude},${stop.position.longitude},19z`;
-        const content = `*${stop.Id}* ${stop.Name}
-${arriving}
-
-[¿Dónde está la parada?](${url})`;
-        const result = {type: 'article'};
-        result.id = uuid.v4();
-        result.title = `${stop.Id} - ${stop.Name}`;
-        result.input_message_content = {
-            message_text: content,
-            parse_mode: 'Markdown',
-            disable_web_page_preview: true
-        };
-        result.description = 'Líneas: ' + _.join(stop.Lines, ', ');
-        result.thumb_url = settings.result_thumb;
-        result.reply_markup = {
-            inline_keyboard: [[
-                {
-                    text: "Actualizar",
-                    callback_data: `refresh:${stop.Id}`
-                }
-            ]]
-        };
-        resolve(result);
-    });
-};
-
-// COMMANDS ///////////////////////////////////////////////////////////////////
-
-const helpText =
-        'This bot is intended to be used in inline mode, just type ' +
-        '@emtbusbot and a bus stop number to get an estimation.' +
-        '\r\nIf you allow your Telegram client to send your location, ' +
-        'you will be shown a list of the bus stops closer to you.';
-
-bot.onText(/\/start.*/, function (msg) {
-    bot.sendMessage(msg.from.id, helpText);
-});
-
-bot.onText(/\/help.*/, function (msg) {
-    bot.sendMessage(msg.from.id, helpText);
-});
-
->>>>>>> c09e77b5
 // TELEGRAM INLINE MODE ////////////////////////////////////////////////////////
 /*
 Arriving example
